from dataclasses import dataclass
from pathlib import Path
from typing import Literal, Optional

import torch
from simple_parsing import Serializable, field

from datasets import Split
from elk.extraction.extraction import Extract
from elk.files import elk_reporter_dir
from elk.run import Run


@dataclass
class Eval(Serializable):
    """
    Full specification of a reporter evaluation run.

    Args:
        data: Config specifying hidden states on which the reporter will be evaluated.
        source: The name of the source run directory
            which contains the reporters directory.
        normalization: The normalization method to use. Defaults to "meanonly". See
            `elk.training.preprocessing.normalize()` for details.
        max_gpus: The maximum number of GPUs to use. Defaults to -1, which means
            "use all available GPUs".
        debug: When in debug mode, a useful log file is saved to the memorably-named
            output directory. Defaults to False.
    """

    data: Extract
    source: str = field(positional=True)
    normalization: Literal["legacy", "none", "elementwise", "meanonly"] = "meanonly"
<<<<<<< HEAD
    max_gpus: int = -1
    debug: bool = False
    out_dir: Optional[Path] = None
=======
    num_gpus: int = -1
>>>>>>> 429838a9

    def execute(self):
        transfer_eval = elk_reporter_dir() / self.source / "transfer_eval"
        cols = ["layer", "loss", "acc", "cal_acc", "auroc"]

        run = Evaluate(cfg=self, eval_headers=cols, out_dir=transfer_eval)
        run.evaluate()


<<<<<<< HEAD
@dataclass
class Evaluate(Run):
    cfg: Eval
=======
def evaluate_reporters(cfg: EvaluateConfig, out_dir: Optional[Path] = None):
    ds = extract(cfg.target, num_gpus=cfg.num_gpus)
>>>>>>> 429838a9

    def evaluate_reporter(self, layer: int, devices: list[str], world_size: int):
        """Evaluate a single reporter on a single layer."""
        device = self.get_device(devices, world_size)

<<<<<<< HEAD
        _, _, test_x0, test_x1, _, test_labels = self.prepare_data(
            device,
            layer,
        )
=======
    devices = select_usable_devices(cfg.num_gpus)
    num_devices = len(devices)
>>>>>>> 429838a9

        reporter_path = (
            elk_reporter_dir() / self.cfg.source / "reporters" / f"layer_{layer}.pt"
        )
        reporter = torch.load(reporter_path, map_location=device)
        reporter.eval()

        test_result = reporter.score(
            test_labels,
            test_x0,
            test_x1,
        )

        stats = [layer, *test_result]
        return stats

    def evaluate(self):
        """Evaluate the reporter on all layers."""

        self.apply_to_layers(func=self.evaluate_reporter)<|MERGE_RESOLUTION|>--- conflicted
+++ resolved
@@ -22,7 +22,7 @@
             which contains the reporters directory.
         normalization: The normalization method to use. Defaults to "meanonly". See
             `elk.training.preprocessing.normalize()` for details.
-        max_gpus: The maximum number of GPUs to use. Defaults to -1, which means
+        num_gpus: The number of GPUs to use. Defaults to -1, which means
             "use all available GPUs".
         debug: When in debug mode, a useful log file is saved to the memorably-named
             output directory. Defaults to False.
@@ -31,13 +31,10 @@
     data: Extract
     source: str = field(positional=True)
     normalization: Literal["legacy", "none", "elementwise", "meanonly"] = "meanonly"
-<<<<<<< HEAD
-    max_gpus: int = -1
+
     debug: bool = False
     out_dir: Optional[Path] = None
-=======
     num_gpus: int = -1
->>>>>>> 429838a9
 
     def execute(self):
         transfer_eval = elk_reporter_dir() / self.source / "transfer_eval"
@@ -47,28 +44,18 @@
         run.evaluate()
 
 
-<<<<<<< HEAD
 @dataclass
 class Evaluate(Run):
     cfg: Eval
-=======
-def evaluate_reporters(cfg: EvaluateConfig, out_dir: Optional[Path] = None):
-    ds = extract(cfg.target, num_gpus=cfg.num_gpus)
->>>>>>> 429838a9
 
     def evaluate_reporter(self, layer: int, devices: list[str], world_size: int):
         """Evaluate a single reporter on a single layer."""
         device = self.get_device(devices, world_size)
 
-<<<<<<< HEAD
         _, _, test_x0, test_x1, _, test_labels = self.prepare_data(
             device,
             layer,
         )
-=======
-    devices = select_usable_devices(cfg.num_gpus)
-    num_devices = len(devices)
->>>>>>> 429838a9
 
         reporter_path = (
             elk_reporter_dir() / self.cfg.source / "reporters" / f"layer_{layer}.pt"
