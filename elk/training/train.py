"""Main training loop."""

from ..extraction import extract, ExtractionConfig
from ..files import elk_reporter_dir, memorably_named_dir
from ..utils import assert_type, held_out_split, select_usable_devices, int16_to_float32
<<<<<<< HEAD
=======
from .classifier import Classifier
>>>>>>> 98861315
from .preprocessing import normalize
from .reporter import OptimConfig, Reporter, ReporterConfig
from dataclasses import dataclass
from datasets import DatasetDict
<<<<<<< HEAD
from functools import partial
from pathlib import Path
from simple_parsing import Serializable
from sklearn.linear_model import LogisticRegression
=======
from einops import rearrange
from functools import partial
from pathlib import Path
from simple_parsing import Serializable
>>>>>>> 98861315
from sklearn.metrics import accuracy_score, roc_auc_score
from torch import Tensor
from tqdm.auto import tqdm
from typing import cast, Literal, Optional
import csv
import numpy as np
import os
import pickle
import random

import numpy as np
import torch
import torch.multiprocessing as mp
import warnings


@dataclass
class RunConfig(Serializable):
    """Full specification of a reporter training run.

    Args:
        data: Config specifying hidden states on which the reporter will be trained.
        net: Config for building the reporter network.
        optim: Config for the `.fit()` loop.
    """

    data: ExtractionConfig
    net: ReporterConfig
    optim: OptimConfig

    label_frac: float = 0.0
    max_gpus: int = -1
    normalization: Literal["legacy", "none", "elementwise", "meanonly"] = "meanonly"
    skip_baseline: bool = False


def train_reporter(
    cfg: RunConfig,
    dataset: DatasetDict,
    out_dir: Path,
    layer: int,
    devices: list[str],
    world_size: int = 1,
):
    """Train a single reporter on a single layer."""

    # Reproducibility
    seed = cfg.net.seed + layer
    np.random.seed(seed)
    random.seed(seed)
    torch.manual_seed(seed)

    rank = os.getpid() % world_size
    device = devices[rank]

    # Note: currently we're just upcasting to float32 so we don't have to deal with
    # grad scaling (which isn't supported for LBFGS), while the hidden states are
    # saved in float16 to save disk space. In the future we could try to use mixed
    # precision training in at least some cases.
    with dataset.formatted_as("torch", device=device, dtype=torch.int16):
        train, val = dataset["train"], held_out_split(dataset)
        train_labels = cast(Tensor, train["label"])
        val_labels = cast(Tensor, val["label"])

        train_h, val_h = normalize(
            int16_to_float32(assert_type(Tensor, train[f"hidden_{layer}"])),
            int16_to_float32(assert_type(Tensor, val[f"hidden_{layer}"])),
            method=cfg.normalization,
        )
<<<<<<< HEAD
        x0, x1 = train_h.unbind(dim=-2)
        val_x0, val_x1 = val_h.unbind(dim=-2)

=======

        x0, x1 = train_h.unbind(dim=-2)
        val_x0, val_x1 = val_h.unbind(dim=-2)

        # Check how linearly separable the pseudo-labels are. If they're very
        # separable, the algorithm may not converge to a good solution.
        pseudo_clf = Classifier(train_h.shape[-1], device=device)
        pseudo_train_labels = torch.cat(
            [
                torch.zeros_like(train_labels),
                torch.ones_like(train_labels),
            ]
        ).repeat_interleave(
            x0.shape[1]
        )  # make num_variants copies of each pseudo-label
        pseudo_val_labels = torch.cat(
            [
                torch.zeros_like(val_labels),
                torch.ones_like(val_labels),
            ]
        ).repeat_interleave(val_x0.shape[1])

        pseudo_clf.fit(
            rearrange(torch.cat([x0, x1]), "b v d -> (b v) d"), pseudo_train_labels
        )
        with torch.no_grad():
            pseudo_preds = pseudo_clf(
                rearrange(torch.cat([val_x0, val_x1]), "b v d -> (b v) d")
            )
            pseudo_auroc = roc_auc_score(pseudo_val_labels.cpu(), pseudo_preds.cpu())
            if pseudo_auroc > 0.6:
                warnings.warn(
                    f"The pseudo-labels at layer {layer} are linearly separable with "
                    f"an AUROC of {pseudo_auroc:.3f}. This may indicate that the "
                    f"algorithm will not converge to a good solution."
                )

>>>>>>> 98861315
    reporter = Reporter(x0.shape[-1], cfg.net, device=device)
    if cfg.label_frac:
        num_labels = round(cfg.label_frac * len(train_labels))
        labels = train_labels[:num_labels]
    else:
        labels = None

    train_loss = reporter.fit((x0, x1), labels, cfg.optim)
    val_result = reporter.score(
        (val_x0, val_x1),
        val_labels,
    )

    lr_dir = out_dir / "lr_models"
    reporter_dir = out_dir / "reporters"

    lr_dir.mkdir(parents=True, exist_ok=True)
    reporter_dir.mkdir(parents=True, exist_ok=True)
<<<<<<< HEAD
    stats = [layer, train_loss, *val_result]

    if not cfg.skip_baseline:
        train_labels_aug = torch.cat([train_labels, 1 - train_labels]).cpu()
        val_labels_aug = torch.cat([val_labels, 1 - val_labels]).cpu()

        # TODO: Once we implement cross-validation for CCS, we should benchmark
        # against LogisticRegressionCV here.
        X = torch.cat([x0, x1]).cpu().squeeze()
        lr_model = LogisticRegression(max_iter=10_000)
        lr_model.fit(X.view(-1, X.shape[-1]), train_labels_aug)

        X_val = torch.cat([val_x0, val_x1]).cpu().squeeze()
        lr_preds = lr_model.predict_proba(X_val)[:, 1]
=======
    stats = [layer, pseudo_auroc, train_loss, *val_result]

    if not cfg.skip_baseline:
        # repeat_interleave makes `num_variants` copies of each label, all within a
        # single dimension of size `num_variants * 2 * n`, such that the labels align
        # with X.view(-1, X.shape[-1])
        train_labels_aug = torch.cat(
            [train_labels, 1 - train_labels]
        ).repeat_interleave(x0.shape[1])
        val_labels_aug = (
            torch.cat([val_labels, 1 - val_labels]).repeat_interleave(x0.shape[1])
        ).cpu()

        X = torch.cat([x0, x1]).squeeze()
        d = X.shape[-1]
        lr_model = Classifier(d, device=device)
        lr_model.fit(X.view(-1, d), train_labels_aug)

        X_val = torch.cat([val_x0, val_x1]).view(-1, d)
        with torch.no_grad():
            lr_preds = lr_model(X_val).sigmoid().cpu()

>>>>>>> 98861315
        lr_acc = accuracy_score(val_labels_aug, lr_preds > 0.5)
        lr_auroc = roc_auc_score(val_labels_aug, lr_preds)

        stats += [lr_auroc, lr_acc]
        with open(lr_dir / f"layer_{layer}.pkl", "wb") as file:
            pickle.dump(lr_model, file)

    with open(reporter_dir / f"layer_{layer}.pt", "wb") as file:
        torch.save(reporter, file)

    return stats


def train(cfg: RunConfig, out_dir: Optional[Path] = None):
    # Extract the hidden states first if necessary
    ds = extract(cfg.data, max_gpus=cfg.max_gpus)

    if out_dir is None:
        out_dir = memorably_named_dir(elk_reporter_dir())
    else:
        out_dir.mkdir(parents=True, exist_ok=True)

    # Print the output directory in bold with escape codes
    print(f"Saving results to \033[1m{out_dir}\033[0m")

    with open(out_dir / "cfg.yaml", "w") as f:
        cfg.dump_yaml(f)

    devices = select_usable_devices(cfg.max_gpus)
    num_devices = len(devices)

<<<<<<< HEAD
    cols = ["layer", "train_loss", "loss", "acc", "cal_acc", "auroc"]
=======
    cols = ["layer", "pseudo_auroc", "train_loss", "loss", "acc", "cal_acc", "auroc"]
>>>>>>> 98861315
    if not cfg.skip_baseline:
        cols += ["lr_auroc", "lr_acc"]

    layers = [
        int(feat[len("hidden_") :])
        for feat in ds["train"].features
        if feat.startswith("hidden_")
    ]
    # Train reporters for each layer in parallel
    with mp.Pool(num_devices) as pool, open(out_dir / "eval.csv", "w") as f:
        fn = partial(
            train_reporter, cfg, ds, out_dir, devices=devices, world_size=num_devices
        )
        writer = csv.writer(f)
        writer.writerow(cols)

<<<<<<< HEAD
        mapper = pool.imap_unordered if num_devices > 1 else map
=======
        mapper = pool.imap if num_devices > 1 else map
>>>>>>> 98861315
        for i, *stats in tqdm(mapper(fn, layers), total=len(layers)):
            writer.writerow([i] + [f"{s:.4f}" for s in stats])<|MERGE_RESOLUTION|>--- conflicted
+++ resolved
@@ -3,25 +3,15 @@
 from ..extraction import extract, ExtractionConfig
 from ..files import elk_reporter_dir, memorably_named_dir
 from ..utils import assert_type, held_out_split, select_usable_devices, int16_to_float32
-<<<<<<< HEAD
-=======
 from .classifier import Classifier
->>>>>>> 98861315
 from .preprocessing import normalize
 from .reporter import OptimConfig, Reporter, ReporterConfig
 from dataclasses import dataclass
 from datasets import DatasetDict
-<<<<<<< HEAD
-from functools import partial
-from pathlib import Path
-from simple_parsing import Serializable
-from sklearn.linear_model import LogisticRegression
-=======
 from einops import rearrange
 from functools import partial
 from pathlib import Path
 from simple_parsing import Serializable
->>>>>>> 98861315
 from sklearn.metrics import accuracy_score, roc_auc_score
 from torch import Tensor
 from tqdm.auto import tqdm
@@ -91,11 +81,6 @@
             int16_to_float32(assert_type(Tensor, val[f"hidden_{layer}"])),
             method=cfg.normalization,
         )
-<<<<<<< HEAD
-        x0, x1 = train_h.unbind(dim=-2)
-        val_x0, val_x1 = val_h.unbind(dim=-2)
-
-=======
 
         x0, x1 = train_h.unbind(dim=-2)
         val_x0, val_x1 = val_h.unbind(dim=-2)
@@ -133,7 +118,6 @@
                     f"algorithm will not converge to a good solution."
                 )
 
->>>>>>> 98861315
     reporter = Reporter(x0.shape[-1], cfg.net, device=device)
     if cfg.label_frac:
         num_labels = round(cfg.label_frac * len(train_labels))
@@ -152,22 +136,6 @@
 
     lr_dir.mkdir(parents=True, exist_ok=True)
     reporter_dir.mkdir(parents=True, exist_ok=True)
-<<<<<<< HEAD
-    stats = [layer, train_loss, *val_result]
-
-    if not cfg.skip_baseline:
-        train_labels_aug = torch.cat([train_labels, 1 - train_labels]).cpu()
-        val_labels_aug = torch.cat([val_labels, 1 - val_labels]).cpu()
-
-        # TODO: Once we implement cross-validation for CCS, we should benchmark
-        # against LogisticRegressionCV here.
-        X = torch.cat([x0, x1]).cpu().squeeze()
-        lr_model = LogisticRegression(max_iter=10_000)
-        lr_model.fit(X.view(-1, X.shape[-1]), train_labels_aug)
-
-        X_val = torch.cat([val_x0, val_x1]).cpu().squeeze()
-        lr_preds = lr_model.predict_proba(X_val)[:, 1]
-=======
     stats = [layer, pseudo_auroc, train_loss, *val_result]
 
     if not cfg.skip_baseline:
@@ -190,7 +158,6 @@
         with torch.no_grad():
             lr_preds = lr_model(X_val).sigmoid().cpu()
 
->>>>>>> 98861315
         lr_acc = accuracy_score(val_labels_aug, lr_preds > 0.5)
         lr_auroc = roc_auc_score(val_labels_aug, lr_preds)
 
@@ -222,11 +189,7 @@
     devices = select_usable_devices(cfg.max_gpus)
     num_devices = len(devices)
 
-<<<<<<< HEAD
-    cols = ["layer", "train_loss", "loss", "acc", "cal_acc", "auroc"]
-=======
     cols = ["layer", "pseudo_auroc", "train_loss", "loss", "acc", "cal_acc", "auroc"]
->>>>>>> 98861315
     if not cfg.skip_baseline:
         cols += ["lr_auroc", "lr_acc"]
 
@@ -243,10 +206,6 @@
         writer = csv.writer(f)
         writer.writerow(cols)
 
-<<<<<<< HEAD
-        mapper = pool.imap_unordered if num_devices > 1 else map
-=======
         mapper = pool.imap if num_devices > 1 else map
->>>>>>> 98861315
         for i, *stats in tqdm(mapper(fn, layers), total=len(layers)):
             writer.writerow([i] + [f"{s:.4f}" for s in stats])