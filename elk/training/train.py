from ..files import elk_cache_dir
<<<<<<< HEAD
from .ccs import CCS
from .preprocessing import load_hidden_states, normalize
=======
from .preprocessing import load_hidden_states, normalize
from .reporter import Reporter
>>>>>>> 28d59b03
from sklearn.linear_model import LogisticRegression
from sklearn.metrics import accuracy_score, roc_auc_score
from tqdm.auto import tqdm
import csv
import numpy as np
import pickle
import random
import torch
import torch.distributed as dist


def train(args):
    rank = dist.get_rank() if dist.is_initialized() else 0
    if dist.is_initialized() and not args.skip_baseline and rank == 0:
        print("Skipping LR baseline during distributed training.")

    # Reproducibility
    np.random.seed(args.seed)
    random.seed(args.seed)
    torch.manual_seed(args.seed)

    # load the hidden states extracted from the model
    cache_dir = elk_cache_dir() / args.name
    train_hiddens, train_labels = load_hidden_states(
        path=cache_dir / "train_hiddens.pt"
    )
    val_hiddens, val_labels = load_hidden_states(
        path=cache_dir / "validation_hiddens.pt"
    )
    assert len(set(train_labels)) > 1
    assert len(set(val_labels)) > 1

    train_hiddens, val_hiddens = normalize(
        train_hiddens, val_hiddens, args.normalization
    )
    if dist.is_initialized():
        world_size = dist.get_world_size()
        train_hiddens = train_hiddens.chunk(world_size)[rank]
        train_labels = train_labels.chunk(world_size)[rank]
<<<<<<< HEAD

        val_hiddens = val_hiddens.chunk(world_size)[rank]
        val_labels = val_labels.chunk(world_size)[rank]
=======
>>>>>>> 28d59b03

        val_hiddens = val_hiddens.chunk(world_size)[rank]
        val_labels = val_labels.chunk(world_size)[rank]

    reporters = []
    lr_models = []
    L = train_hiddens.shape[1]

    # Do the last layer first- useful for debugging, maybe change later
    val_layers = list(val_hiddens.unbind(1))
    train_layers = list(train_hiddens.unbind(1))
    val_layers.reverse()
    train_layers.reverse()

    iterator = zip(train_layers, val_layers)
    pbar = None
    if rank == 0:
        pbar = tqdm(iterator, total=L, unit="layer")
        iterator = pbar

    statistics = []
    for i, (train_h, val_h) in enumerate(iterator):
        # Note: currently we're just upcasting to float32 so we don't have to deal with
        # grad scaling (which isn't supported for LBFGS), while the hidden states are
        # saved in float16 to save disk space. In the future we could try to use mixed
        # precision training in at least some cases.
        x0, x1 = train_h.to(args.device).float().chunk(2, dim=-1)
        val_x0, val_x1 = val_h.to(args.device).float().chunk(2, dim=-1)

        train_labels_aug = torch.cat([train_labels, 1 - train_labels])
        val_labels_aug = torch.cat([val_labels, 1 - val_labels])
        if pbar:
            pbar.set_description("Fitting CCS")

<<<<<<< HEAD
        ccs_model = CCS(
=======
        reporter = Reporter(
>>>>>>> 28d59b03
            in_features=x0.shape[-1],
            device=args.device,
            init=args.init,
            loss=args.loss,
            supervised_weight=args.supervised_weight,
        )
        if args.label_frac:
            num_labels = round(args.label_frac * len(train_labels))
            labels = train_labels[:num_labels].to(args.device)
        else:
            labels = None

<<<<<<< HEAD
        train_loss = ccs_model.fit(
=======
        train_loss = reporter.fit(
>>>>>>> 28d59b03
            contrast_pair=(x0, x1),
            labels=labels,
            num_tries=args.num_tries,
            optimizer=args.optimizer,
            weight_decay=args.weight_decay,
        )
        val_result = reporter.score(
            (val_x0, val_x1),
            val_labels.to(args.device),
        )
        if pbar:
            pbar.set_postfix(train_loss=train_loss, ccs_auroc=val_result.auroc)
        stats = [train_loss, *val_result]

        if not args.skip_baseline and not dist.is_initialized():
            if pbar:
                pbar.set_description("Fitting LR")

            # TODO: Once we implement cross-validation for CCS, we should benchmark
            # against LogisticRegressionCV here.
            lr_model = LogisticRegression(max_iter=10_000)
            lr_model.fit(torch.cat([x0, x1]).cpu(), train_labels_aug)

            lr_preds = lr_model.predict_proba(torch.cat([val_x0, val_x1]).cpu())[:, 1]
            lr_acc = accuracy_score(val_labels_aug, lr_preds > 0.5)
            lr_auroc = roc_auc_score(val_labels_aug, lr_preds)
            if pbar:
                pbar.set_postfix(
                    train_loss=train_loss, ccs_auroc=val_result.auroc, lr_auroc=lr_auroc
                )

            lr_models.append(lr_model)
            stats += [lr_auroc, lr_acc]

        statistics.append(stats)
<<<<<<< HEAD
        ccs_models.append(ccs_model)

    ccs_models.reverse()
=======
        reporters.append(reporter)

    reporters.reverse()
>>>>>>> 28d59b03
    lr_models.reverse()

    path = elk_cache_dir() / args.name
    if rank == 0:
        cols = ["layer", "train_loss", "loss", "acc", "cal_acc", "auroc"]
        if not args.skip_baseline:
            cols += ["lr_auroc", "lr_acc"]

<<<<<<< HEAD
        with open(cache_dir / "train_eval.csv", "w") as f:
=======
        with open(cache_dir / "eval.csv", "w") as f:
>>>>>>> 28d59b03
            writer = csv.writer(f)
            writer.writerow(cols)

            for i, stats in enumerate(statistics):
                writer.writerow([L - i] + [f"{s:.4f}" for s in stats])

<<<<<<< HEAD
        torch.save(ccs_models, path / "ccs_models.pt")
=======
        torch.save(reporters, path / "reporters.pt")
>>>>>>> 28d59b03
        if lr_models:
            with open(path / "lr_models.pkl", "wb") as file:
                pickle.dump(lr_models, file)<|MERGE_RESOLUTION|>--- conflicted
+++ resolved
@@ -1,11 +1,6 @@
 from ..files import elk_cache_dir
-<<<<<<< HEAD
-from .ccs import CCS
-from .preprocessing import load_hidden_states, normalize
-=======
 from .preprocessing import load_hidden_states, normalize
 from .reporter import Reporter
->>>>>>> 28d59b03
 from sklearn.linear_model import LogisticRegression
 from sklearn.metrics import accuracy_score, roc_auc_score
 from tqdm.auto import tqdm
@@ -45,12 +40,6 @@
         world_size = dist.get_world_size()
         train_hiddens = train_hiddens.chunk(world_size)[rank]
         train_labels = train_labels.chunk(world_size)[rank]
-<<<<<<< HEAD
-
-        val_hiddens = val_hiddens.chunk(world_size)[rank]
-        val_labels = val_labels.chunk(world_size)[rank]
-=======
->>>>>>> 28d59b03
 
         val_hiddens = val_hiddens.chunk(world_size)[rank]
         val_labels = val_labels.chunk(world_size)[rank]
@@ -85,11 +74,7 @@
         if pbar:
             pbar.set_description("Fitting CCS")
 
-<<<<<<< HEAD
-        ccs_model = CCS(
-=======
         reporter = Reporter(
->>>>>>> 28d59b03
             in_features=x0.shape[-1],
             device=args.device,
             init=args.init,
@@ -102,11 +87,7 @@
         else:
             labels = None
 
-<<<<<<< HEAD
-        train_loss = ccs_model.fit(
-=======
         train_loss = reporter.fit(
->>>>>>> 28d59b03
             contrast_pair=(x0, x1),
             labels=labels,
             num_tries=args.num_tries,
@@ -142,15 +123,9 @@
             stats += [lr_auroc, lr_acc]
 
         statistics.append(stats)
-<<<<<<< HEAD
-        ccs_models.append(ccs_model)
-
-    ccs_models.reverse()
-=======
         reporters.append(reporter)
 
     reporters.reverse()
->>>>>>> 28d59b03
     lr_models.reverse()
 
     path = elk_cache_dir() / args.name
@@ -159,22 +134,14 @@
         if not args.skip_baseline:
             cols += ["lr_auroc", "lr_acc"]
 
-<<<<<<< HEAD
-        with open(cache_dir / "train_eval.csv", "w") as f:
-=======
         with open(cache_dir / "eval.csv", "w") as f:
->>>>>>> 28d59b03
             writer = csv.writer(f)
             writer.writerow(cols)
 
             for i, stats in enumerate(statistics):
                 writer.writerow([L - i] + [f"{s:.4f}" for s in stats])
 
-<<<<<<< HEAD
-        torch.save(ccs_models, path / "ccs_models.pt")
-=======
         torch.save(reporters, path / "reporters.pt")
->>>>>>> 28d59b03
         if lr_models:
             with open(path / "lr_models.pkl", "wb") as file:
                 pickle.dump(lr_models, file)