"""Functions for extracting the hidden states of a model."""

from .prompt_dataset import Prompt, PromptDataset, PromptConfig
from ..utils import (
    assert_type,
    infer_label_column,
    select_usable_devices,
    float32_to_int16,
)
from .generator import _GeneratorBuilder
from dataclasses import dataclass, InitVar
from datasets import (
    Array3D,
    DatasetDict,
    Features,
    get_dataset_config_info,
    Sequence,
    Split,
    SplitDict,
    SplitInfo,
    Value,
)
from simple_parsing.helpers import field, Serializable
from transformers import (
    AutoConfig,
    AutoModel,
    AutoTokenizer,
    BatchEncoding,
    PreTrainedModel,
)
from typing import Iterable, Literal, Union
import logging
import torch


@dataclass
class ExtractionConfig(Serializable):
    """
    Args:
        model: HuggingFace model string identifying the language model to extract
            hidden states from.
        prompts: The configuration for the prompt prompts.
        layers: The layers to extract hidden states from.
        layer_stride: Shortcut for setting `layers` to `range(0, num_layers, stride)`.
        token_loc: The location of the token to extract hidden states from. Can be
            either "first", "last", or "mean". Defaults to "last".
        use_encoder_states: Whether to extract hiddens from the encoder in
            encoder-decoder models. Defaults to False.
    """

    prompts: PromptConfig
    model: str = field(positional=True)

    layers: tuple[int, ...] = ()
    layer_stride: InitVar[int] = 1
    token_loc: Literal["first", "last", "mean"] = "last"
    use_encoder_states: bool = False

    def __post_init__(self, layer_stride: int):
        if self.layers and layer_stride > 1:
            raise ValueError(
                "Cannot use both --layers and --layer-stride. Please use only one."
            )
        elif layer_stride > 1:
            from transformers import AutoConfig, PretrainedConfig

            # Look up the model config to get the number of layers
            config = assert_type(
                PretrainedConfig, AutoConfig.from_pretrained(self.model)
            )
            self.layers = tuple(range(0, config.num_hidden_layers, layer_stride))


def extract_hiddens(
    cfg: ExtractionConfig,
    *,
    device: Union[str, torch.device] = "cpu",
    rank: int = 0,
    split: str,
    world_size: int = 1,
) -> Iterable[dict]:
    """Run inference on a model with a set of prompts, yielding the hidden states.

    This is a lightweight, functional version of the `Extractor` API.
    """

    # Silence datasets logging messages from all but the first process
    if rank != 0:
        logging.disable(logging.CRITICAL)

    prompt_ds = PromptDataset(cfg.prompts, rank, world_size, split)
    if rank == 0:
        prompt_names = prompt_ds.prompter.all_template_names
        if cfg.prompts.num_variants >= 1:
            print(
                f"Using {cfg.prompts.num_variants} prompts per example: {prompt_names}"
            )
        elif cfg.prompts.num_variants == -1:
            print(f"Using all prompts per example: {prompt_names}")
        else:
            raise ValueError(f"Invalid prompt num_variants: {cfg.prompts.num_variants}")

    # AutoModel should do the right thing here in nearly all cases. We don't actually
    # care what head the model has, since we are just extracting hidden states.
    model = AutoModel.from_pretrained(cfg.model, torch_dtype="auto").to(device)
    # TODO: Maybe also make this configurable?
    # We want to make sure the answer is never truncated
    tokenizer = AutoTokenizer.from_pretrained(cfg.model, truncation_side="left")

    if cfg.use_encoder_states and not model.config.is_encoder_decoder:
        raise ValueError(
            "use_encoder_states is only compatible with encoder-decoder models."
        )

    # TODO: Make this configurable or something
    # Token used to separate the question from the answer
    num_choices = prompt_ds.num_classes
    sep_token = tokenizer.sep_token or "\n"

    if not tokenizer.pad_token:
        tokenizer.pad_token = tokenizer.eos_token

    # Whether to concatenate the question and answer before passing to the model.
    # If False pass them to the encoder and decoder separately.
    is_enc_dec = model.config.is_encoder_decoder
    should_concat = not is_enc_dec or cfg.use_encoder_states

    def tokenize(prompt: Prompt, idx: int, **kwargs):
        return tokenizer(
            (
                [prompt.to_string(idx, sep=sep_token)]
                if should_concat
                else [prompt.question]
            ),
            text_target=(
                [prompt.answers[idx]] if not should_concat else None
            ),  # type: ignore
            padding=True,
            return_tensors="pt",
            truncation=True,
            **kwargs,
        ).to(device)

    # This function returns the flattened questions and answers. After inference we
    # need to reshape the results.
    def collate(prompts: list[Prompt]) -> list[list[BatchEncoding]]:
        return [[tokenize(prompt, i) for i in range(num_choices)] for prompt in prompts]

    # If this is an encoder-decoder model and we're passing the answer to the encoder,
    # we don't need to run the decoder at all. Just strip it off, making the problem
    # equivalent to a regular encoder-only model.
    if is_enc_dec and cfg.use_encoder_states:
        # This isn't actually *guaranteed* by HF, but it's true for all existing models
        if not hasattr(model, "get_encoder") or not callable(model.get_encoder):
            raise ValueError(
                "Encoder-decoder model doesn't have expected get_encoder() method"
            )

        model = assert_type(PreTrainedModel, model.get_encoder())

    # Iterating over questions
    layer_indices = cfg.layers or tuple(range(model.config.num_hidden_layers))
    for prompts in prompt_ds:
        inputs = collate(prompts)
        hidden_dict = {
            f"hidden_{layer_idx}": torch.empty(
                prompt_ds.num_variants,
                num_choices,
                model.config.hidden_size,
                device=device,
                dtype=torch.int16,
            )
            for layer_idx in layer_indices
        }
        variant_ids = [prompt.template_name for prompt in prompts]

        # Iterate over variants
        for i, variant_inputs in enumerate(inputs):
            # Iterate over answers
            for j, inpt in enumerate(variant_inputs):
                outputs = model(**inpt, output_hidden_states=True)

                hiddens = (
                    outputs.get("decoder_hidden_states") or outputs["hidden_states"]
                )
                # First element of list is the input embeddings
                hiddens = hiddens[1:]

                # Throw out layers we don't care about
                hiddens = [hiddens[i] for i in layer_indices]

                # Current shape of each element: (batch_size, seq_len, hidden_size)
                if cfg.token_loc == "first":
                    hiddens = [h[..., 0, :] for h in hiddens]
                elif cfg.token_loc == "last":
                    hiddens = [h[..., -1, :] for h in hiddens]
                elif cfg.token_loc == "mean":
                    hiddens = [h.mean(dim=-2) for h in hiddens]
                else:
                    raise ValueError(f"Invalid token_loc: {cfg.token_loc}")

                for layer_idx, hidden in zip(layer_indices, hiddens):
                    hidden_dict[f"hidden_{layer_idx}"][i, j] = float32_to_int16(hidden)

        yield dict(
            label=prompts[0].label,
            variant_ids=variant_ids,
            **hidden_dict,
        )


# Dataset.from_generator wraps all the arguments in lists, so we unpack them here
def _extraction_worker(**kwargs):
    yield from extract_hiddens(**{k: v[0] for k, v in kwargs.items()})


def extract(cfg: ExtractionConfig, max_gpus: int = -1) -> DatasetDict:
    """Extract hidden states from a model and return a `DatasetDict` containing them."""

    def get_splits() -> SplitDict:
        base_splits = assert_type(SplitDict, info.splits)
        splits = set(base_splits) & {Split.TRAIN, Split.VALIDATION, Split.TEST}
        if Split.VALIDATION in splits and Split.TEST in splits:
            splits.remove(Split.TEST)

        limit = cfg.prompts.max_examples or int(1e100)
        return SplitDict(
            {
                k: SplitInfo(
                    name=k,
                    num_examples=min(limit, v.num_examples),
                    dataset_name=v.dataset_name,
                )
                for k, v in base_splits.items()
                if k in splits
            },
            dataset_name=base_splits.dataset_name,
        )

    model_cfg = AutoConfig.from_pretrained(cfg.model)
    num_variants = cfg.prompts.num_variants
    ds_name, _, config_name = cfg.prompts.dataset.partition(" ")
    info = get_dataset_config_info(ds_name, config_name or None)

    features = assert_type(Features, info.features)
    label_col = cfg.prompts.label_column or infer_label_column(features)

    splits = get_splits()

    layer_cols = {
        f"hidden_{layer}": Array3D(
            dtype="int16",
            shape=(num_variants, 2, model_cfg.hidden_size),
        )
        for layer in cfg.layers or range(model_cfg.num_hidden_layers)
    }
    other_cols = {
        "variant_ids": Sequence(
            Value(dtype="string"),
            length=num_variants,
        ),
        "label": features[label_col],
    }
    devices = select_usable_devices(max_gpus)
    builders = {
<<<<<<< HEAD
        split: _GeneratorBuilder(
            cache_dir=None,
            features=Features({**layer_cols, **other_cols}),
            generator=_extraction_worker,
            split=split,
=======
        split_name: _GeneratorBuilder(
            cache_dir=None,
            features=Features({**layer_cols, **other_cols}),
            generator=_extraction_worker,
            split_name=split_name,
            split_info=split_info,
>>>>>>> 98861315
            gen_kwargs=dict(
                cfg=[cfg] * len(devices),
                device=devices,
                rank=list(range(len(devices))),
<<<<<<< HEAD
                split=[split] * len(devices),
                world_size=[len(devices)] * len(devices),
            ),
        )
        for split in splits
=======
                split=[split_name] * len(devices),
                world_size=[len(devices)] * len(devices),
            ),
        )
        for (split_name, split_info) in splits.items()
>>>>>>> 98861315
    }

    ds = dict()
    for split, builder in builders.items():
<<<<<<< HEAD
        # TODO: we may need a barrier here?
=======
>>>>>>> 98861315
        builder.download_and_prepare(num_proc=len(devices))
        ds[split] = builder.as_dataset(split=split)
    return DatasetDict(ds)<|MERGE_RESOLUTION|>--- conflicted
+++ resolved
@@ -263,45 +263,25 @@
     }
     devices = select_usable_devices(max_gpus)
     builders = {
-<<<<<<< HEAD
-        split: _GeneratorBuilder(
-            cache_dir=None,
-            features=Features({**layer_cols, **other_cols}),
-            generator=_extraction_worker,
-            split=split,
-=======
         split_name: _GeneratorBuilder(
             cache_dir=None,
             features=Features({**layer_cols, **other_cols}),
             generator=_extraction_worker,
             split_name=split_name,
             split_info=split_info,
->>>>>>> 98861315
             gen_kwargs=dict(
                 cfg=[cfg] * len(devices),
                 device=devices,
                 rank=list(range(len(devices))),
-<<<<<<< HEAD
-                split=[split] * len(devices),
-                world_size=[len(devices)] * len(devices),
-            ),
-        )
-        for split in splits
-=======
                 split=[split_name] * len(devices),
                 world_size=[len(devices)] * len(devices),
             ),
         )
         for (split_name, split_info) in splits.items()
->>>>>>> 98861315
     }
 
     ds = dict()
     for split, builder in builders.items():
-<<<<<<< HEAD
-        # TODO: we may need a barrier here?
-=======
->>>>>>> 98861315
         builder.download_and_prepare(num_proc=len(devices))
         ds[split] = builder.as_dataset(split=split)
     return DatasetDict(ds)